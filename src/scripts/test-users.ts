--- conflicted
+++ resolved
@@ -1,11 +1,7 @@
 import 'dotenv/config';
 import { NestFactory } from '@nestjs/core';
 import { AppModule } from '../app.module.js';
-<<<<<<< HEAD
-import { UsersSilverService } from '../normalized/user.service.js';
-=======
-import { UserSilverService } from '../normalized/user/user.service.js';
->>>>>>> 3fc7a0dc
+import { UsersSilverService } from '../normalized/user/user.service.js';
 
 async function main() {
   // Boot a DI-only Nest context (no HTTP server)
