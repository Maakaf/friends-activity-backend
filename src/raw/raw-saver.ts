--- conflicted
+++ resolved
@@ -47,12 +47,8 @@
   user_node: string;       // GitHub numeric id, as text
   login: string;
   name?: string | null;
-<<<<<<< HEAD
   raw_payload: RawPayload;
-=======
   last_synced_at?: string | null; // ISO string
-  raw_payload: any;
->>>>>>> a52166a1
 }
 
 /** Upsert latest user payload into bronze.github_users */
